--- conflicted
+++ resolved
@@ -94,17 +94,15 @@
 
 ### Bug Fixes and Minor Changes
 
-<<<<<<< HEAD
   * `XMonad.Prompt.Pass`
 
     - Added new versions of the `pass` functions that allow user-specified
       prompts.
-=======
+
   * `XMonad.Prompt.AppendFile`
 
     - Use `XMonad.Prelude.mkAbsolutePath` to force names to be relative to the
       home directory and support `~/` prefixes.
->>>>>>> 2ae1c86c
 
   * `XMonad.Prompt.OrgMode`
 
